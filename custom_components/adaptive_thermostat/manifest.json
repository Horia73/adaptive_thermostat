--- conflicted
+++ resolved
@@ -7,16 +7,6 @@
   "requirements": [],
   "config_flow": true,
   "version": "1.0.0",
-<<<<<<< HEAD
-  "iot_class": "calculated",
-  "resources": [
-    {
-      "type": "module",
-      "path": "www/adaptive-thermostat-card.js"
-    }
-  ]
-=======
->>>>>>> b1d54400
 
   "iot_class": "calculated",
   "resources": [
